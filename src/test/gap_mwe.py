--- conflicted
+++ resolved
@@ -10,10 +10,6 @@
 import os
 import argparse
 import numpy as np
-<<<<<<< HEAD
-from mpi4py import MPI
-=======
->>>>>>> 650c3fff
 import neuron
 from neuron import h
 import sys
