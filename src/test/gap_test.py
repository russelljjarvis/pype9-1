--- conflicted
+++ resolved
@@ -25,11 +25,8 @@
     parser.add_argument('--output', type=str, 
                         default=os.path.join(PROJECT_PATH, 'output', 'gap_test.'), 
                         help='The output location of the recording files')
-<<<<<<< HEAD
-=======
     parser.add_argument('--simulator', help="Currently unused but needed to keep the tombo "
                                             "script happy")
->>>>>>> 9c04eeec
     parser.add_argument('--reverse_inject', help="Inject current into population 2 instead of "
                                                  "population 1 to check both connections are "
                                                  "working.", action='store_true')
@@ -47,11 +44,7 @@
                   silent_build=False, build_mode=args.build) 
     test1 = net.get_population('Test1')
     test2 = net.get_population('Test2')
-<<<<<<< HEAD
-    current_source = StepCurrentSource({'amplitudes': [1.0], 'times': [100]})
-=======
     current_source = StepCurrentSource(amplitudes=[1.0], times=[100])
->>>>>>> 9c04eeec
     if args.reverse_inject:
         test2.inject(current_source)
     else:        
