"""

  This module contains functions for building and loading NMODL mechanisms

  @author Tom Close

"""

#######################################################################################
#
#    Copyright 2012 Okinawa Institute of Science and Technology (OIST), Okinawa, Japan
#
#######################################################################################

import os.path
import shutil
import time
import platform
import subprocess as sp
from ninemlp import DEFAULT_BUILD_MODE
from ninemlp.common.build import path_to_exec, get_build_paths, load_component_parameters

BUILD_ARCHS = [platform.machine(), 'i686', 'x86_64', 'powerpc', 'umac']
_SIMULATOR_BUILD_NAME = 'neuron'
_MODIFICATION_TIME_FILE = 'modification_time'

if 'NRNHOME' in os.environ:
    os.environ['PATH'] += os.pathsep + os.environ['NRNHOME']
else:
    # I apologise for this little hack (this is the path on my machine, 
    # to save me having to set the environment variable in eclipse)
    os.environ['PATH'] += os.pathsep + '/opt/NEURON-7.2/x86_64/bin'

def build_celltype_files(celltype_name, ncml_path, install_dir=None, build_parent_dir=None,
    method='derivimplicit', build_mode=DEFAULT_BUILD_MODE, silent_build=False, kinetics=[]):
    """
    Generates and builds the required NMODL files for a given NCML cell class
    
    @param celltype_name [str]: Name of the celltype to be built
    @param ncml_path [str]: Path to the NCML file from which the NMODL files will be compiled and built
    @param install_dir [str]: Path to the directory where the NMODL files will be generated and compiled
    @param build_parent_dir [str]: Used to set the default 'install_dir' path
    @param method [str]: The method option to be passed to the NeMo interpreter command
    @param kinetics [list(str)]: A list of ionic components to be generated using the kinetics option
    """
    default_install_dir, params_dir, src_dir, compile_dir = get_build_paths(ncml_path, celltype_name, #@UnusedVariable
                                        _SIMULATOR_BUILD_NAME, build_parent_dir=build_parent_dir)
    if not install_dir:
        install_dir = default_install_dir
<<<<<<< HEAD
    
    # ['lazy', 'force', 'compile_only', 'require']
    if build_mode == 'force' or build_mode == 'compile_only':
        shutil.rmtree(install_dir, ignore_errors=True)
        shutil.rmtree(params_dir, ignore_errors=True)
=======

    # ['lazy', 'force', 'build_only', 'require']
    if build_mode == 'force' or build_mode == 'build_only':
        shutil.rmtree(install_dir, ignore_errors=False)
        shutil.rmtree(params_dir, ignore_errors=False)
    elif build_mode == 'compile_only' or build_mode == 'require':
        if not os.path.exists(install_dir) or not os.path.exists(params_dir):
            raise Exception("Prebuilt installation directory '{install}' and/or python parameters "\
                            "directory '{params}' are not present, which are required for " \
                            "'require' and 'compile_only' build options".format(install=install_dir,
                                                                                params=params_dir))
>>>>>>> 1a4f2034
    try:
        if not os.path.exists(install_dir):
            os.makedirs(install_dir)
        if not os.path.exists(params_dir):
            os.makedirs(params_dir)
    except IOError as e:
        raise Exception("Could not create a required neuron build directory, check the required " \
                        "permissions or specify a different parent build directory -> {}".format(e))
    # Get the stored modification time of the previous build if it exists
    install_modification_time_path = os.path.join(install_dir, _MODIFICATION_TIME_FILE)
    params_modification_time_path = os.path.join(params_dir, _MODIFICATION_TIME_FILE)
    if os.path.exists(install_modification_time_path):
        with open(install_modification_time_path) as f:
            prev_install_modification_time = f.readline()
    else:
        prev_install_modification_time = ''
    if os.path.exists(params_modification_time_path):
        with open(params_modification_time_path) as f:
            prev_params_modification_time = f.readline()
    else:
        prev_params_modification_time = ''
    # Get the modification time of the source NCML file for comparison with the build directory       
    ncml_modification_time = time.ctime(os.path.getmtime(ncml_path))
    rebuilt = False
    if ncml_modification_time != prev_install_modification_time or \
                                            ncml_modification_time != prev_params_modification_time:
        nemo_path = path_to_exec('nemo')
        try:
            sp.check_call("{nemo_path} {ncml_path} -p --pyparams={params} --nmodl={output} " \
                          "--nmodl-method={method} --nmodl-kinetic={kinetics}"\
                          .format(nemo_path=nemo_path, ncml_path=os.path.normpath(ncml_path),
                                  output=os.path.normpath(install_dir), params=params_dir,
                                  kinetics=','.join(kinetics), method=method), shell=True)
        except sp.CalledProcessError as e:
            raise Exception("Error while compiling NCML description into NMODL code -> {}".\
                            format(e))
        # Build mode is set to 'force' because the mod files have been regenerated
        with open(install_modification_time_path, 'w') as f:
            f.write(ncml_modification_time)
        with open(params_modification_time_path, 'w') as f:
            f.write(ncml_modification_time)
        rebuilt = True
    if rebuilt or build_mode == 'compile_only':
        compile_nmodl(install_dir, build_mode='force', silent=silent_build)            
    # Load the parameter name translations from the params dir 
    component_parameters = load_component_parameters(celltype_name, params_dir)
    return install_dir, component_parameters


def compile_nmodl (model_dir, build_mode=DEFAULT_BUILD_MODE, silent=False):
    """
    Builds all NMODL files in a directory
    @param model_dir: The path of the directory to build
    @param build_mode: Can be one of either, 'lazy', 'super_lazy', 'require', 'force', or \
'build_only'. 'lazy' doesn't \
run nrnivmodl if the library is found, 'require', requires that the library is found otherwise \
throws an exception (useful on clusters that require precompilation before parallelisation where \
the error message could otherwise be confusing), 'force' removes existing library if found and \
recompiles, and 'build_only' removes existing library if found, recompile and then exits
    @param verbose: Prints out verbose debugging messages
    """
    # Change working directory to model directory
    orig_dir = os.getcwd()
    try:
        os.chdir(model_dir)
    except OSError:
        raise Exception("Could not find NMODL directory '{}'".format(model_dir))
    # Clean up old build directories if present
    found_required_lib = False
    for arch in BUILD_ARCHS:
        path = os.path.join(model_dir, arch)
        if os.path.exists(path):
            if build_mode in ('lazy', 'require'):
                # If the library is found, set the 'found_required_lib' flag.
                found_required_lib = True
            elif build_mode in ('force', 'build_only'):
                # Instead of flagging 'found_required_lib', the library is removed to allow fresh 
                # compilation
                shutil.rmtree(path, ignore_errors=True)
    if not found_required_lib:
        if build_mode == 'require':
            raise Exception("The required NMODL binaries were not found in directory '{}' " \
                            "(change the build mode from 'require' any of 'lazy', 'build_only', " \
                            "or 'force' in order to compile them).".format(model_dir))
        # Get platform specific command name
        if platform.system() == 'Windows':
            cmd_name = 'nrnivmodl.exe'
        else:
            cmd_name = 'nrnivmodl'
        # Check the system path for the 'nrnivmodl' command
        cmd_path = None
        for dr in os.environ['PATH'].split(os.pathsep):
            path = os.path.join(dr, cmd_name)
            if os.path.exists(path):
                cmd_path = path
                break
        if not cmd_path:
            raise Exception("Could not find nrnivmodl on the system path '%s'" % os.environ['PATH'])
        print "Building mechanisms in '%s' directory." % model_dir
        if silent:
            with open(os.devnull, "w") as fnull:
                build_error = sp.call(cmd_path, stdout=fnull, stderr=fnull)
        else:
            # Run nrnivmodl command on directory
            build_error = sp.call(cmd_path)
        if build_error:
            raise Exception("Could not compile NMODL files in directory '{}' - ".format(model_dir))
    elif not silent:
        print "Found existing mechanisms in '{}' directory, compile skipped (set 'build_mode' " \
              "argument to 'force' enforce recompilation them).".format(model_dir)
    os.chdir(orig_dir)
















<|MERGE_RESOLUTION|>--- conflicted
+++ resolved
@@ -47,25 +47,15 @@
                                         _SIMULATOR_BUILD_NAME, build_parent_dir=build_parent_dir)
     if not install_dir:
         install_dir = default_install_dir
-<<<<<<< HEAD
-    
-    # ['lazy', 'force', 'compile_only', 'require']
-    if build_mode == 'force' or build_mode == 'compile_only':
+    if build_mode == 'force' or build_mode == 'build_only':
         shutil.rmtree(install_dir, ignore_errors=True)
         shutil.rmtree(params_dir, ignore_errors=True)
-=======
-
-    # ['lazy', 'force', 'build_only', 'require']
-    if build_mode == 'force' or build_mode == 'build_only':
-        shutil.rmtree(install_dir, ignore_errors=False)
-        shutil.rmtree(params_dir, ignore_errors=False)
     elif build_mode == 'compile_only' or build_mode == 'require':
         if not os.path.exists(install_dir) or not os.path.exists(params_dir):
             raise Exception("Prebuilt installation directory '{install}' and/or python parameters "\
                             "directory '{params}' are not present, which are required for " \
                             "'require' and 'compile_only' build options".format(install=install_dir,
                                                                                 params=params_dir))
->>>>>>> 1a4f2034
     try:
         if not os.path.exists(install_dir):
             os.makedirs(install_dir)
