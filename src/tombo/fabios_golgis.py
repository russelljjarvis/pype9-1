--- conflicted
+++ resolved
@@ -73,10 +73,6 @@
                          "renaming of the output directory after it is copied to its final "
                          "destination, via the command 'mv <output_dir> `cat <output_dir>/name`'")
 args = parser.parse_args()
-<<<<<<< HEAD
-net_seed = tombo.create_seed(args.net_seed)
-=======
->>>>>>> 81db5dcc
 # Set the required directories to copy to the work directory depending on whether the legacy hoc 
 # code is used or not
 required_dirs = ['src', 'xml']
