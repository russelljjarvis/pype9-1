#!/usr/bin/env python
"""
 This script prepares the environment for the simulate/fabios_network.py script on the Sun Grid 
 Engine batch script to run in by making a snapshot of the code base at the start of the run, 
 generating a jobscript and sending it to the job que

 Author: Tom Close (tclose@oist.jp)
 Created: 6/8/2012
"""

#Name of the script for the output directory and submitted mpi job
SCRIPT_NAME = 'fabios_network'
<<<<<<< HEAD
=======

# The project sub-directories that are required for the script to run
REQUIRED_DIRS = ['src', 'xml']
>>>>>>> c9eb2409

from tombo import * #@UnusedWildImport
import argparse

parser = argparse.ArgumentParser(description=__doc__)
parser.add_argument('--simulator', type=str, default='neuron',
                                           help="simulator for NINEML+ (either 'neuron' or 'nest')")
parser.add_argument('--mf_rate', type=float, default=1, help='Mean firing rate of the Mossy Fibres (default: %(default)s)')
parser.add_argument('--time', type=float, default=2000.0, help='The run time of the simulation (ms)  (default: %(default)s)')
parser.add_argument('--start_input', type=float, default=1000, help='The start time of the mossy fiber stimulation (default: %(default)s)')
parser.add_argument('--min_delay', type=float, default=0.002, help='The minimum synaptic delay in the network (default: %(default)s)')
parser.add_argument('--timestep', type=float, default=0.001, help='The time step used for the simulation (default: %(default)s)')
parser.add_argument('--stim_seed', default=None, help='The seed passed to the stimulated spikes (defaults to time stamp)')
parser.add_argument('--np', type=int, default=96, help='The the number of processes to use for the simulation (default: %(default)s)')
parser.add_argument('--legacy_hoc', action='store_true', help="If this flag is passed, then the old legacy code is run instead")
parser.add_argument('--username', type=str, default=None, help='The username with which to run the script with to specify the appropriate folder in /work directory (defaults to user login)')
parser.add_argument('--debug', action='store_true', help='Loads a stripped down version of the network for easier debugging')
<<<<<<< HEAD
parser.add_argument('--output_parent', default=None, type=str, help='The output parent directory in which the output directory will be created (defaults to $HOME/Output)')
args = parser.parse_args()

# Create work directory and get path for output directory
work_dir, output_dir = create_work_dir(SCRIPT_NAME, args.output_parent, args.username)

#Compile network
compile_ninemlp(SCRIPT_NAME, work_dir)

# Set command line that runs the simulation script
=======
parser.add_argument('--output_dir', default=None, type=str, help='The output parent directory in which the output directory will be created (defaults to $HOME/Output)')
args = parser.parse_args()

# Create a random seed if one is not provided
stim_seed = create_seed(args.stim_seed)

# Create work directory and get path for output directory
work_dir, output_dir = get_work_directories(SCRIPT_NAME, args.output_dir, args.username)

# Initialise work directory
init_work_dir(work_dir, REQUIRED_DIRS)

# Create dictionary containing required environment variables
env = create_env(work_dir)

#Compile network
compile_ninemlp(SCRIPT_NAME, work_dir, env)

# Set up command to run the script
>>>>>>> c9eb2409
cmd_line = "python src/simulate/{script_name}.py --output {work_dir}/output/ \
--time {time}  --start_input {start_input} --mf_rate {mf_rate} --min_delay {min_delay} \
--simulator {simulator} --timestep {timestep} --stim_seed {stim_seed}".format(
                                                                  script_name=SCRIPT_NAME,
                                                                  work_dir=work_dir,
                                                                  mf_rate=args.mf_rate,
                                                                  start_input=args.start_input,
                                                                  time=args.time,
                                                                  min_delay=args.min_delay,
                                                                  simulator=args.simulator,
                                                                  timestep=args.timestep,
<<<<<<< HEAD
                                                                  stim_seed=create_seed(args.stim_seed))
=======
                                                                  stim_seed=stim_seed)
>>>>>>> c9eb2409
if args.debug:
    cmd_line += " --debug"

# Submit job to que
<<<<<<< HEAD
submit_job(SCRIPT_NAME, cmd_line, args.np, work_dir, output_dir)
=======
submit_job(SCRIPT_NAME, cmd_line, args.np, work_dir, output_dir, env)

# Print commands to view job output
print_submit_message(work_dir, output_dir)
>>>>>>> c9eb2409
<|MERGE_RESOLUTION|>--- conflicted
+++ resolved
@@ -10,12 +10,6 @@
 
 #Name of the script for the output directory and submitted mpi job
 SCRIPT_NAME = 'fabios_network'
-<<<<<<< HEAD
-=======
-
-# The project sub-directories that are required for the script to run
-REQUIRED_DIRS = ['src', 'xml']
->>>>>>> c9eb2409
 
 from tombo import * #@UnusedWildImport
 import argparse
@@ -33,9 +27,9 @@
 parser.add_argument('--legacy_hoc', action='store_true', help="If this flag is passed, then the old legacy code is run instead")
 parser.add_argument('--username', type=str, default=None, help='The username with which to run the script with to specify the appropriate folder in /work directory (defaults to user login)')
 parser.add_argument('--debug', action='store_true', help='Loads a stripped down version of the network for easier debugging')
-<<<<<<< HEAD
 parser.add_argument('--output_parent', default=None, type=str, help='The output parent directory in which the output directory will be created (defaults to $HOME/Output)')
 args = parser.parse_args()
+
 
 # Create work directory and get path for output directory
 work_dir, output_dir = create_work_dir(SCRIPT_NAME, args.output_parent, args.username)
@@ -43,28 +37,7 @@
 #Compile network
 compile_ninemlp(SCRIPT_NAME, work_dir)
 
-# Set command line that runs the simulation script
-=======
-parser.add_argument('--output_dir', default=None, type=str, help='The output parent directory in which the output directory will be created (defaults to $HOME/Output)')
-args = parser.parse_args()
-
-# Create a random seed if one is not provided
-stim_seed = create_seed(args.stim_seed)
-
-# Create work directory and get path for output directory
-work_dir, output_dir = get_work_directories(SCRIPT_NAME, args.output_dir, args.username)
-
-# Initialise work directory
-init_work_dir(work_dir, REQUIRED_DIRS)
-
-# Create dictionary containing required environment variables
-env = create_env(work_dir)
-
-#Compile network
-compile_ninemlp(SCRIPT_NAME, work_dir, env)
-
 # Set up command to run the script
->>>>>>> c9eb2409
 cmd_line = "python src/simulate/{script_name}.py --output {work_dir}/output/ \
 --time {time}  --start_input {start_input} --mf_rate {mf_rate} --min_delay {min_delay} \
 --simulator {simulator} --timestep {timestep} --stim_seed {stim_seed}".format(
@@ -76,20 +49,9 @@
                                                                   min_delay=args.min_delay,
                                                                   simulator=args.simulator,
                                                                   timestep=args.timestep,
-<<<<<<< HEAD
                                                                   stim_seed=create_seed(args.stim_seed))
-=======
-                                                                  stim_seed=stim_seed)
->>>>>>> c9eb2409
 if args.debug:
     cmd_line += " --debug"
 
 # Submit job to que
-<<<<<<< HEAD
-submit_job(SCRIPT_NAME, cmd_line, args.np, work_dir, output_dir)
-=======
-submit_job(SCRIPT_NAME, cmd_line, args.np, work_dir, output_dir, env)
-
-# Print commands to view job output
-print_submit_message(work_dir, output_dir)
->>>>>>> c9eb2409
+submit_job(SCRIPT_NAME, cmd_line, args.np, work_dir, output_dir)