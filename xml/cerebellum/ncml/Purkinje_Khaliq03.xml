--- conflicted
+++ resolved
@@ -1,6 +1,5 @@
 <?xml version="1.0" encoding="UTF-8"?>
 <ncml:model xmlns:ncml="ncml" name="Purkinje_Khaliq03">
-<<<<<<< HEAD
     <!--<include href="SimpleIonChannel.xml"/> -->
     <ncml:sxslt>
         <!-- XML syntactic sugar stylesheet -->
@@ -802,596 +801,12 @@
                 <resistivity value="100" units="ohm_cm" />  <!-- Used for specific axial resistance -->
             </intracellularProperties>
             <synapses>
-                <!-- <conductanceSynapse id="AMPA" type="Exp2Syn" segmentGroup="soma"> -->
-                <!-- <parameter name="tau1" value="0.5" units="ms" /> -->
-                <!-- <parameter name="tau2" value="1.2" units="ms" /> -->
-                <!-- <parameter name="e" value="0.0" units="mV" /> -->
-                <!-- </conductanceSynapse> -->
+                <conductanceSynapse id="AMPA" type="Exp2Syn" segmentGroup="soma">
+                    <parameter name="tau1" value="0.5" units="ms" />
+                    <parameter name="tau2" value="1.2" units="ms" />
+                    <parameter name="e" value="0.0" units="mV" />
+                </conductanceSynapse>
             </synapses>
         </biophysicalProperties>
     </cell>
-=======
-  <!--<include href="SimpleIonChannel.xml"/> -->
-  <ncml:sxslt>
-    <!-- XML syntactic sugar stylesheet -->
-    ( (sxml:match 'ncml:ionicCurrent (lambda (node bindings root env) (let ((id (or (sxml:attr
-    node 'id) (sxml:attr node 'name))) (kids (sxml:kids node))) `(ncml:component (@ (type
-    "ionic-current") (name ,id)) . ,kids) ))) (sxml:match 'ncml:decayingPool (lambda (node
-    bindings root env) (let ((id (or (sxml:attr node 'id) (sxml:attr node 'name))) (kids
-    (sxml:kids node))) `(ncml:component (@ (type "decaying-pool") (name ,id)) . ,kids) ))) )
-  </ncml:sxslt>
-  <cell id="Purkinje_Khaliq03">
-    <notes>A model of a Purkinje cell soma</notes>
-    <morphology id="PurkinjeMorph">
-    </morphology>
-    <biophysicalProperties id="Cerebellar Purkinje Cell">
-      <defaultBuildOptions>
-        <build tool="nemo" simulator="neuron" method="derivimplicit">
-          <kinetic comp_id="Na_z" />
-        </build>
-        <build tool="nemo" simulator="nest" method="gsl" />
-        <!-- -p pyparams={paramsdir} nmodl={nmodldir} nmodl-method=derivimplicit nmodl-kinetic=Na_z" -->
-        <!-- -p pyparams={paramsdir} nest={nmodldir} nest-method=cvode" -->
-      </defaultBuildOptions>
-      <actionPotentialThreshold v="-21" />
-      <membraneProperties>
-        <ncml:input name="v"/>
-        <ncml:input name="cai" from="ion-pools"/>
-        <ncml:input name="cao" from="ion-pools"/>
-        <ncml:input name="ica" from="ion-currents"/>
-        <ncml:const name="ena" value="60"/>
-        <ncml:const name="ek" value="-88"/>
-        <ncml:const name="ca0" value="0.0001"/>
-        <ncml:component type="ionic-current" name="CaBK">
-          <ncml:component type="gate">
-            <ncml:const name="ztau" value="1.0"/>
-            <ncml:asgn name="CaBK_v"><ncml:expr>(v + 5)</ncml:expr>
-            </ncml:asgn>
-            <ncml:asgn name="minf"><ncml:expr>(let ((vh -28.9) (k 6.2)) (1.0 / (1.0 + exp (neg ((CaBK_v - vh) / k)))))</ncml:expr>
-            </ncml:asgn>
-            <ncml:asgn name="mtau"><ncml:expr>(let ((y0 0.000505) (vh1 -33.3) (k1 -10.0) (vh2 86.4) (k2 10.1)) ((1000.0) * (y0 + 1 / (exp ((CaBK_v + vh1) / k1) + exp ((CaBK_v + vh2) / k2)))))</ncml:expr>
-            </ncml:asgn>
-            <ncml:asgn name="hinf"><ncml:expr>(let ((y0 0.085) (vh -32.0) (k 5.8)) (y0 + (1 - y0) / (1 + exp ((CaBK_v - vh) / k))))</ncml:expr>
-            </ncml:asgn>
-            <ncml:asgn name="htau"><ncml:expr>(let ((y0 0.0019) (vh1 -54.2) (k1 -12.9) (vh2 48.5) (k2 5.2)) ((1000.0) * (y0 + 1 / (exp ((CaBK_v + vh1) / k1) + exp ((CaBK_v + vh2) / k2)))))</ncml:expr>
-            </ncml:asgn>
-            <ncml:asgn name="zinf"><ncml:expr>(let ((k 0.001)) (1 / (1 + (k / cai))))</ncml:expr>
-            </ncml:asgn>
-            <ncml:asgn name="z_alpha"><ncml:expr>(zinf / ztau)</ncml:expr>
-            </ncml:asgn>
-            <ncml:asgn name="z_beta"><ncml:expr>((1 - zinf) / ztau)</ncml:expr>
-            </ncml:asgn>
-            <ncml:reaction name="z"><ncml:open>O</ncml:open>
-            <ncml:power>2</ncml:power>
-            <ncml:transitions><ncml:transition src="O" dst="C">
-              <ncml:rate>z_alpha </ncml:rate>
-            </ncml:transition>
-            <ncml:transition src="C" dst="O">
-              <ncml:rate>z_beta </ncml:rate>
-            </ncml:transition>
-            </ncml:transitions>
-            <ncml:initial>((let ((k 0.001)) (1 / (1 + k / ca0))))</ncml:initial>
-            </ncml:reaction>
-            <ncml:output name="z"/>
-            <ncml:hh_ionic_gate name="CaBK"><ncml:initial_m>(minf)</ncml:initial_m>
-            <ncml:initial_h>(hinf)</ncml:initial_h>
-            <ncml:m_power>3</ncml:m_power>
-            <ncml:h_power>1</ncml:h_power>
-            <ncml:m_inf>(minf)</ncml:m_inf>
-            <ncml:m_tau>(mtau)</ncml:m_tau>
-            <ncml:h_inf>(hinf)</ncml:h_inf>
-            <ncml:h_tau>(htau)</ncml:h_tau>
-            </ncml:hh_ionic_gate>
-          </ncml:component>
-          <ncml:component type="pore">
-            <ncml:const name="gbar_CaBK" value="0.007"/>
-            <ncml:output name="gbar_CaBK"/>
-          </ncml:component>
-          <ncml:component type="permeating-ion" name="k">
-            <ncml:const name="e_CaBK">
-              ek
-            </ncml:const>
-            <ncml:output name="e_CaBK"/>
-          </ncml:component>
-        </ncml:component>
-        <ncml:ionicCurrent name="CaP">
-          <ncml:component type="gate">
-            <ncml:asgn name="inf"><ncml:expr>(let ((cv -19) (ck 5.5)) (1.0 / (1.0 + exp (neg ((v - cv) / ck)))))</ncml:expr>
-            </ncml:asgn>
-            <ncml:asgn name="tau"><ncml:expr>((1000.0) * (if (v &gt; -50) then (0.000191 + (0.00376 * exp (neg (((v + 41.9) / 27.8) ^ 2)))) else (0.00026367 + (0.1278 * exp (0.10327 * v)))))</ncml:expr>
-            </ncml:asgn>
-            <ncml:hh_ionic_gate name="CaP"><ncml:initial_m>(inf)</ncml:initial_m>
-            <ncml:m_power>1</ncml:m_power>
-            <ncml:h_power>0</ncml:h_power>
-            <ncml:m_inf>inf</ncml:m_inf>
-            <ncml:m_tau>tau</ncml:m_tau>
-            </ncml:hh_ionic_gate>
-          </ncml:component>
-          <ncml:component type="permeability">
-            <ncml:defun name="ghk">
-              <ncml:arg>v</ncml:arg><ncml:arg>ci</ncml:arg><ncml:arg>co</ncml:arg>
-              <ncml:body>((let ((F 96485.0) (R 8.3145) (T (22 + 273.19)) (Z 2) (E ((0.001) * v))) (let ((k0 ((Z * (F * E)) / (R * T)))) (let ((k1 (exp (neg (k0)))) (k2 (((Z ^ 2) * (E * (F ^ 2))) / (R * T)))) (1e-06) * (if (abs (1 - k1) &lt; 1e-06) then (Z * F * (ci - (co * k1)) * (1 - k0)) else (k2 * (ci - (co * k1)) / (1 - k1)))))))</ncml:body>
-            </ncml:defun>
-            <ncml:const name="pcabar" value="5e-05"/>
-            <ncml:asgn name="pca"><ncml:expr>(pcabar * ghk (v cai cao))</ncml:expr>
-            </ncml:asgn>
-            <ncml:output name="pca"/>
-            <ncml:output name="pcabar"/>
-          </ncml:component>
-          <ncml:component type="permeating-ion" name="ca">
-          </ncml:component>
-        </ncml:ionicCurrent>
-        <ncml:ionicCurrent name="K1">
-          <ncml:component type="gate">
-            <ncml:asgn name="K1_v"><ncml:expr>(v + 11)</ncml:expr>
-            </ncml:asgn>
-            <ncml:asgn name="minf"><ncml:expr>(let ((mivh -24) (mik 15.4)) (1 / (1 + exp (neg (K1_v - mivh) / mik))))</ncml:expr>
-            </ncml:asgn>
-            <ncml:asgn name="mtau"><ncml:expr>(let ((mty0 0.00012851) (mtvh1 100.7) (mtk1 12.9) (mtvh2 -56.0) (mtk2 -23.1)) (1000.0 * (if (K1_v &lt; -35) then (3.0 * (3.4225e-05 + 0.00498 * exp (neg (K1_v) / -28.29))) else (mty0 + 1.0 / (exp ((K1_v + mtvh1) / mtk1) + exp ((K1_v + mtvh2) / mtk2))))))</ncml:expr>
-            </ncml:asgn>
-            <ncml:asgn name="hinf"><ncml:expr>(let ((hiy0 0.31) (hiA 0.78) (hivh -5.802) (hik 11.2)) (hiy0 + hiA / (1 + exp ((K1_v - hivh) / hik))))</ncml:expr>
-            </ncml:asgn>
-            <ncml:asgn name="htau"><ncml:expr>(1000.0 * (if (K1_v &gt; 0) then (0.0012 + 0.0023 * exp (-0.141 * K1_v)) else (1.2202e-05 + 0.012 * exp (neg (((K1_v - (-56.3)) / 49.6) ^ 2)))))</ncml:expr>
-            </ncml:asgn>
-            <ncml:hh_ionic_gate name="K1"><ncml:initial_m>(minf)</ncml:initial_m>
-            <ncml:initial_h>(hinf)</ncml:initial_h>
-            <ncml:m_power>3</ncml:m_power>
-            <ncml:h_power>1</ncml:h_power>
-            <ncml:m_inf>(minf)</ncml:m_inf>
-            <ncml:m_tau>(mtau)</ncml:m_tau>
-            <ncml:h_inf>(hinf)</ncml:h_inf>
-            <ncml:h_tau>(htau)</ncml:h_tau>
-            </ncml:hh_ionic_gate>
-          </ncml:component>
-          <ncml:component type="pore">
-            <ncml:const name="gbar" value="0.004"/>
-            <ncml:output name="gbar"/>
-          </ncml:component>
-          <ncml:component type="permeating-ion" name="k">
-            <ncml:const name="e">
-              ek
-            </ncml:const>
-            <ncml:output name="e"/>
-          </ncml:component>
-        </ncml:ionicCurrent>
-        <ncml:ionicCurrent name="K2">
-          <ncml:component type="gate">
-            <ncml:asgn name="K2_v"><ncml:expr>(v + 11)</ncml:expr>
-            </ncml:asgn>
-            <ncml:asgn name="minf"><ncml:expr>(let ((mivh -24) (mik 20.4)) (1 / (1 + exp ((neg (K2_v - mivh)) / mik))))</ncml:expr>
-            </ncml:asgn>
-            <ncml:asgn name="mtau"><ncml:expr>((1000.0) * (if (K2_v &lt; -20) then (0.000688 + 1 / (exp ((K2_v + 64.2) / 6.5) + exp ((K2_v - 141.5) / -34.8))) else (0.00016 + 0.0008 * exp (-0.0267 * K2_v))))</ncml:expr>
-            </ncml:asgn>
-            <ncml:hh_ionic_gate name="K2"><ncml:initial_m>(minf)</ncml:initial_m>
-            <ncml:m_power>4</ncml:m_power>
-            <ncml:h_power>0</ncml:h_power>
-            <ncml:m_inf>(minf)</ncml:m_inf>
-            <ncml:m_tau>(mtau)</ncml:m_tau>
-            </ncml:hh_ionic_gate>
-          </ncml:component>
-          <ncml:component type="pore">
-            <ncml:const name="gbar" value="0.002"/>
-            <ncml:output name="gbar"/>
-          </ncml:component>
-          <ncml:component type="permeating-ion" name="k">
-            <ncml:const name="e">
-              ek
-            </ncml:const>
-            <ncml:output name="e"/>
-          </ncml:component>
-        </ncml:ionicCurrent>
-        <ncml:ionicCurrent name="K3">
-          <ncml:component type="gate">
-            <ncml:asgn name="K3_v"><ncml:expr>(v + 11)</ncml:expr>
-            </ncml:asgn>
-            <ncml:asgn name="minf"><ncml:expr>(let ((mivh -16.5) (mik 18.4)) (1 / (1 + exp ((neg (K3_v - mivh)) / mik))))</ncml:expr>
-            </ncml:asgn>
-            <ncml:asgn name="mtau"><ncml:expr>((1000.0) * (0.000796 + 1.0 / (exp ((K3_v + 73.2) / 11.7) + exp ((K3_v - 306.7) / -74.2))))</ncml:expr>
-            </ncml:asgn>
-            <ncml:hh_ionic_gate name="K3"><ncml:initial_m>(minf)</ncml:initial_m>
-            <ncml:m_power>4</ncml:m_power>
-            <ncml:h_power>0</ncml:h_power>
-            <ncml:m_inf>(minf)</ncml:m_inf>
-            <ncml:m_tau>(mtau)</ncml:m_tau>
-            </ncml:hh_ionic_gate>
-          </ncml:component>
-          <ncml:component type="pore">
-            <ncml:const name="gbar" value="0.004"/>
-            <ncml:output name="gbar"/>
-          </ncml:component>
-          <ncml:component type="permeating-ion" name="k">
-            <ncml:const name="e">
-              ek
-            </ncml:const>
-            <ncml:output name="e"/>
-          </ncml:component>
-        </ncml:ionicCurrent>
-        <ncml:ionicCurrent name="Narsg">
-          <ncml:component type="gate">
-            <ncml:const name="Con" value="0.005"/>
-            <ncml:const name="Coff" value="0.5"/>
-            <ncml:const name="Oon" value="0.75"/>
-            <ncml:const name="Ooff" value="0.005"/>
-            <ncml:const name="alfac">
-              (pow ((Oon / Con) (1.0 / 4.0)))
-            </ncml:const>
-            <ncml:const name="btfac">
-              (pow ((Ooff / Coff) (1.0 / 4.0)))
-            </ncml:const>
-            <ncml:const name="alpha" value="150"/>
-            <ncml:const name="beta" value="3"/>
-            <ncml:const name="gamma" value="150"/>
-            <ncml:const name="delta" value="40"/>
-            <ncml:const name="epsilon" value="1.75"/>
-            <ncml:const name="zeta" value="0.03"/>
-            <ncml:const name="x1" value="20"/>
-            <ncml:const name="x2" value="-20"/>
-            <ncml:const name="x3" value="1000000000000.0"/>
-            <ncml:const name="x4" value="-1000000000000.0"/>
-            <ncml:const name="x5" value="1000000000000.0"/>
-            <ncml:const name="x6" value="-25"/>
-            <ncml:asgn name="f01"><ncml:expr>(4.0 * alpha * exp (v / x1))</ncml:expr>
-            </ncml:asgn>
-            <ncml:asgn name="f02"><ncml:expr>(3.0 * alpha * exp (v / x1))</ncml:expr>
-            </ncml:asgn>
-            <ncml:asgn name="f03"><ncml:expr>(2.0 * alpha * exp (v / x1))</ncml:expr>
-            </ncml:asgn>
-            <ncml:asgn name="f04"><ncml:expr>(alpha * exp (v / x1))</ncml:expr>
-            </ncml:asgn>
-            <ncml:asgn name="f0O"><ncml:expr>(gamma * exp (v / x3))</ncml:expr>
-            </ncml:asgn>
-            <ncml:asgn name="fip"><ncml:expr>(epsilon * exp (v / x5))</ncml:expr>
-            </ncml:asgn>
-            <ncml:asgn name="f11"><ncml:expr>(4.0 * alpha * alfac * exp (v / x1))</ncml:expr>
-            </ncml:asgn>
-            <ncml:asgn name="f12"><ncml:expr>(3.0 * alpha * alfac * exp (v / x1))</ncml:expr>
-            </ncml:asgn>
-            <ncml:asgn name="f13"><ncml:expr>(2.0 * alpha * alfac * exp (v / x1))</ncml:expr>
-            </ncml:asgn>
-            <ncml:asgn name="f14"><ncml:expr>(alpha * alfac * exp (v / x1))</ncml:expr>
-            </ncml:asgn>
-            <ncml:asgn name="f1n"><ncml:expr>(gamma * exp (v / x3))</ncml:expr>
-            </ncml:asgn>
-            <ncml:asgn name="fi1"><ncml:expr>(Con)</ncml:expr>
-            </ncml:asgn>
-            <ncml:asgn name="fi2"><ncml:expr>(Con * alfac)</ncml:expr>
-            </ncml:asgn>
-            <ncml:asgn name="fi3"><ncml:expr>(Con * alfac * alfac)</ncml:expr>
-            </ncml:asgn>
-            <ncml:asgn name="fi4"><ncml:expr>(Con * alfac * alfac * alfac)</ncml:expr>
-            </ncml:asgn>
-            <ncml:asgn name="fi5"><ncml:expr>(Con * alfac * alfac * alfac * alfac)</ncml:expr>
-            </ncml:asgn>
-            <ncml:asgn name="fin"><ncml:expr>(Oon)</ncml:expr>
-            </ncml:asgn>
-            <ncml:asgn name="b01"><ncml:expr>(beta * exp (v / x2))</ncml:expr>
-            </ncml:asgn>
-            <ncml:asgn name="b02"><ncml:expr>(2.0 * beta * exp (v / x2))</ncml:expr>
-            </ncml:asgn>
-            <ncml:asgn name="b03"><ncml:expr>(3.0 * beta * exp (v / x2))</ncml:expr>
-            </ncml:asgn>
-            <ncml:asgn name="b04"><ncml:expr>(4.0 * beta * exp (v / x2))</ncml:expr>
-            </ncml:asgn>
-            <ncml:asgn name="b0O"><ncml:expr>(delta * exp (v / x4))</ncml:expr>
-            </ncml:asgn>
-            <ncml:asgn name="bip"><ncml:expr>(zeta * exp (v / x6))</ncml:expr>
-            </ncml:asgn>
-            <ncml:asgn name="b11"><ncml:expr>(beta * btfac * exp (v / x2))</ncml:expr>
-            </ncml:asgn>
-            <ncml:asgn name="b12"><ncml:expr>(2.0 * beta * btfac * exp (v / x2))</ncml:expr>
-            </ncml:asgn>
-            <ncml:asgn name="b13"><ncml:expr>(3.0 * beta * btfac * exp (v / x2))</ncml:expr>
-            </ncml:asgn>
-            <ncml:asgn name="b14"><ncml:expr>(4.0 * beta * btfac * exp (v / x2))</ncml:expr>
-            </ncml:asgn>
-            <ncml:asgn name="b1n"><ncml:expr>(delta * exp (v / x4))</ncml:expr>
-            </ncml:asgn>
-            <ncml:asgn name="bi1"><ncml:expr>(Coff)</ncml:expr>
-            </ncml:asgn>
-            <ncml:asgn name="bi2"><ncml:expr>(Coff * btfac)</ncml:expr>
-            </ncml:asgn>
-            <ncml:asgn name="bi3"><ncml:expr>(Coff * btfac * btfac)</ncml:expr>
-            </ncml:asgn>
-            <ncml:asgn name="bi4"><ncml:expr>(Coff * btfac * btfac * btfac)</ncml:expr>
-            </ncml:asgn>
-            <ncml:asgn name="bi5"><ncml:expr>(Coff * btfac * btfac * btfac * btfac)</ncml:expr>
-            </ncml:asgn>
-            <ncml:asgn name="bin"><ncml:expr>(Ooff)</ncml:expr>
-            </ncml:asgn>
-            <ncml:reaction name="z"><ncml:open>O</ncml:open>
-            <ncml:power>1</ncml:power>
-            <ncml:transitions><ncml:transition src="C1" dst="C2">
-              <ncml:rate>f01 </ncml:rate>
-            </ncml:transition>
-            <ncml:transition src="C2" dst="C1">
-              <ncml:rate>b01 </ncml:rate>
-            </ncml:transition>
-            <ncml:transition src="C2" dst="C3">
-              <ncml:rate>f02 </ncml:rate>
-            </ncml:transition>
-            <ncml:transition src="C3" dst="C2">
-              <ncml:rate>b02 </ncml:rate>
-            </ncml:transition>
-            <ncml:transition src="C3" dst="C4">
-              <ncml:rate>f03 </ncml:rate>
-            </ncml:transition>
-            <ncml:transition src="C4" dst="C3">
-              <ncml:rate>b03 </ncml:rate>
-            </ncml:transition>
-            <ncml:transition src="C4" dst="C5">
-              <ncml:rate>f04 </ncml:rate>
-            </ncml:transition>
-            <ncml:transition src="C5" dst="C4">
-              <ncml:rate>b04 </ncml:rate>
-            </ncml:transition>
-            <ncml:transition src="C5" dst="O">
-              <ncml:rate>f0O </ncml:rate>
-            </ncml:transition>
-            <ncml:transition src="O" dst="C5">
-              <ncml:rate>b0O </ncml:rate>
-            </ncml:transition>
-            <ncml:transition src="O" dst="B">
-              <ncml:rate>fip </ncml:rate>
-            </ncml:transition>
-            <ncml:transition src="B" dst="O">
-              <ncml:rate>bip </ncml:rate>
-            </ncml:transition>
-            <ncml:transition src="O" dst="I6">
-              <ncml:rate>fin </ncml:rate>
-            </ncml:transition>
-            <ncml:transition src="I6" dst="O">
-              <ncml:rate>bin </ncml:rate>
-            </ncml:transition>
-            <ncml:transition src="C1" dst="I1">
-              <ncml:rate>fi1 </ncml:rate>
-            </ncml:transition>
-            <ncml:transition src="I1" dst="C1">
-              <ncml:rate>bi1 </ncml:rate>
-            </ncml:transition>
-            <ncml:transition src="C2" dst="I2">
-              <ncml:rate>fi2 </ncml:rate>
-            </ncml:transition>
-            <ncml:transition src="I2" dst="C2">
-              <ncml:rate>bi2 </ncml:rate>
-            </ncml:transition>
-            <ncml:transition src="C3" dst="I3">
-              <ncml:rate>fi3 </ncml:rate>
-            </ncml:transition>
-            <ncml:transition src="I3" dst="C3">
-              <ncml:rate>bi3 </ncml:rate>
-            </ncml:transition>
-            <ncml:transition src="C4" dst="I4">
-              <ncml:rate>fi4 </ncml:rate>
-            </ncml:transition>
-            <ncml:transition src="I4" dst="C4">
-              <ncml:rate>bi4 </ncml:rate>
-            </ncml:transition>
-            <ncml:transition src="C5" dst="I5">
-              <ncml:rate>fi5 </ncml:rate>
-            </ncml:transition>
-            <ncml:transition src="I5" dst="C5">
-              <ncml:rate>bi5 </ncml:rate>
-            </ncml:transition>
-            <ncml:transition src="I1" dst="I2">
-              <ncml:rate>f11 </ncml:rate>
-            </ncml:transition>
-            <ncml:transition src="I2" dst="I1">
-              <ncml:rate>b11 </ncml:rate>
-            </ncml:transition>
-            <ncml:transition src="I2" dst="I3">
-              <ncml:rate>f12 </ncml:rate>
-            </ncml:transition>
-            <ncml:transition src="I3" dst="I2">
-              <ncml:rate>b12 </ncml:rate>
-            </ncml:transition>
-            <ncml:transition src="I3" dst="I4">
-              <ncml:rate>f13 </ncml:rate>
-            </ncml:transition>
-            <ncml:transition src="I4" dst="I3">
-              <ncml:rate>b13 </ncml:rate>
-            </ncml:transition>
-            <ncml:transition src="I4" dst="I5">
-              <ncml:rate>f14 </ncml:rate>
-            </ncml:transition>
-            <ncml:transition src="I5" dst="I4">
-              <ncml:rate>b14 </ncml:rate>
-            </ncml:transition>
-            <ncml:transition src="I5" dst="I6">
-              <ncml:rate>f1n </ncml:rate>
-            </ncml:transition>
-            <ncml:transition src="I6" dst="I5">
-              <ncml:rate>b1n </ncml:rate>
-            </ncml:transition>
-          </ncml:transitions>
-        </ncml:reaction>
-        <ncml:output name="z"/>
-      </ncml:component>
-      <ncml:component type="pore">
-        <ncml:const name="gbar" value="0.015"/>
-        <ncml:output name="gbar"/>
-      </ncml:component>
-      <ncml:component type="permeating-ion" name="na">
-        <ncml:const name="e">
-          ena
-        </ncml:const>
-        <ncml:output name="e"/>
-      </ncml:component>
-    </ncml:ionicCurrent>
-    <ncml:ionicCurrent name="Ih">
-      <ncml:component type="gate">
-        <ncml:asgn name="inf"><ncml:expr>(1.0 / (1.0 + exp ((v + 90.1) / 9.9)))</ncml:expr>
-        </ncml:asgn>
-        <ncml:asgn name="tau"><ncml:expr>((1000.0) * (0.19 + 0.72 * exp (neg (((v - (-81.5)) / 11.9) ^ 2))))</ncml:expr>
-        </ncml:asgn>
-        <ncml:hh_ionic_gate name="Ih"><ncml:initial_m>(inf)</ncml:initial_m>
-        <ncml:m_power>1</ncml:m_power>
-        <ncml:h_power>0</ncml:h_power>
-        <ncml:m_inf>(inf)</ncml:m_inf>
-        <ncml:m_tau>(tau)</ncml:m_tau>
-        </ncml:hh_ionic_gate>
-      </ncml:component>
-      <ncml:component type="pore">
-        <ncml:const name="gbar" value="0.0001"/>
-        <ncml:output name="gbar"/>
-      </ncml:component>
-      <ncml:component type="permeating-ion" name="non-specific">
-        <ncml:const name="e" value="-30"/>
-        <ncml:output name="e"/>
-      </ncml:component>
-    </ncml:ionicCurrent>
-    <ncml:ionicCurrent name="Leak">
-      <ncml:component type="pore">
-        <ncml:const name="gbar" value="5e-05"/>
-        <ncml:output name="gbar"/>
-      </ncml:component>
-      <ncml:component type="permeating-ion" name="non-specific">
-        <ncml:const name="e" value="-60"/>
-        <ncml:output name="e"/>
-      </ncml:component>
-    </ncml:ionicCurrent>
-    <ncml:decayingPool name="ca">
-      <ncml:const name="F" value="96485.0"/>
-      <ncml:const name="cao" value="2.4"/>
-      <ncml:const name="ca_depth" value="0.1"/>
-      <ncml:const name="ca_beta" value="1.0"/>
-      <ncml:rate name="ca"><ncml:expr>((neg (ica) / (2 * ca0 * F * ca_depth)) - ((if (ca &lt; ca0) then ca0 else ca) * ca_beta))</ncml:expr>
-      <ncml:initial>ca0</ncml:initial>
-      </ncml:rate>
-      <ncml:asgn name="cac"><ncml:expr>(if (ca &lt; ca0) then ca0 else ca)</ncml:expr>
-      </ncml:asgn>
-      <ncml:output name="cac"/>
-      <ncml:output name="cao"/>
-    </ncml:decayingPool>
-    <ncml:component type="membrane-capacitance">
-      <ncml:const name="C_m">
-        (0.001)
-      </ncml:const>
-      <ncml:output name="C_m"/>
-    </ncml:component>
-    <ncml:component type="voltage-clamp" name="K1">
-      <ncml:const name="vchold" value="-71"/>
-      <ncml:const name="vcbase" value="-69"/>
-      <ncml:const name="vcinc" value="10"/>
-      <ncml:const name="vcsteps" value="8"/>
-      <ncml:const name="vchdur" value="30"/>
-      <ncml:const name="vcbdur" value="100"/>
-      <ncml:output name="vchold"/>
-      <ncml:output name="vcbase"/>
-      <ncml:output name="vcinc"/>
-      <ncml:output name="vcsteps"/>
-      <ncml:output name="vchdur"/>
-      <ncml:output name="vcbdur"/>
-    </ncml:component>
-    <ncml:component type="voltage-clamp" name="K2">
-      <ncml:const name="vchold" value="-71"/>
-      <ncml:const name="vcbase" value="-69"/>
-      <ncml:const name="vcinc" value="10"/>
-      <ncml:const name="vcsteps" value="9"/>
-      <ncml:const name="vchdur" value="30"/>
-      <ncml:const name="vcbdur" value="100"/>
-      <ncml:output name="vchold"/>
-      <ncml:output name="vcbase"/>
-      <ncml:output name="vcinc"/>
-      <ncml:output name="vcsteps"/>
-      <ncml:output name="vchdur"/>
-      <ncml:output name="vcbdur"/>
-    </ncml:component>
-    <ncml:component type="voltage-clamp" name="K3">
-      <ncml:const name="vchold" value="-71"/>
-      <ncml:const name="vcbase" value="-61"/>
-      <ncml:const name="vcinc" value="10"/>
-      <ncml:const name="vcsteps" value="8"/>
-      <ncml:const name="vchdur" value="30"/>
-      <ncml:const name="vcbdur" value="100"/>
-      <ncml:output name="vchold"/>
-      <ncml:output name="vcbase"/>
-      <ncml:output name="vcinc"/>
-      <ncml:output name="vcsteps"/>
-      <ncml:output name="vchdur"/>
-      <ncml:output name="vcbdur"/>
-    </ncml:component>
-    <ncml:component type="voltage-clamp" name="CaBK">
-      <ncml:const name="vchold" value="-90"/>
-      <ncml:const name="vcbase" value="-40"/>
-      <ncml:const name="vcinc" value="10"/>
-      <ncml:const name="vcsteps" value="5"/>
-      <ncml:const name="vchdur" value="5"/>
-      <ncml:const name="vcbdur" value="20"/>
-      <ncml:output name="vchold"/>
-      <ncml:output name="vcbase"/>
-      <ncml:output name="vcinc"/>
-      <ncml:output name="vcsteps"/>
-      <ncml:output name="vchdur"/>
-      <ncml:output name="vcbdur"/>
-    </ncml:component>
-    <ncml:component type="voltage-clamp" name="CaP">
-      <ncml:const name="vchold" value="-90"/>
-      <ncml:const name="vcbase" value="-90"/>
-      <ncml:const name="vcinc" value="10"/>
-      <ncml:const name="vcsteps" value="11"/>
-      <ncml:const name="vchdur" value="5"/>
-      <ncml:const name="vcbdur" value="10"/>
-      <ncml:output name="vchold"/>
-      <ncml:output name="vcbase"/>
-      <ncml:output name="vcinc"/>
-      <ncml:output name="vcsteps"/>
-      <ncml:output name="vchdur"/>
-      <ncml:output name="vcbdur"/>
-    </ncml:component>
-    <ncml:component type="voltage-clamp" name="Ih">
-      <ncml:const name="vchold" value="-50"/>
-      <ncml:const name="vcbase" value="-60"/>
-      <ncml:const name="vcinc" value="-10"/>
-      <ncml:const name="vcsteps" value="7"/>
-      <ncml:const name="vchdur" value="300"/>
-      <ncml:const name="vcbdur" value="1200"/>
-      <ncml:output name="vchold"/>
-      <ncml:output name="vcbase"/>
-      <ncml:output name="vcinc"/>
-      <ncml:output name="vcsteps"/>
-      <ncml:output name="vchdur"/>
-      <ncml:output name="vcbdur"/>
-    </ncml:component>
-    <ncml:component type="voltage-clamp" name="Leak">
-      <ncml:const name="vchold" value="-71"/>
-      <ncml:const name="vcbase" value="-91"/>
-      <ncml:const name="vcinc" value="10"/>
-      <ncml:const name="vcsteps" value="5"/>
-      <ncml:const name="vchdur" value="30"/>
-      <ncml:const name="vcbdur" value="100"/>
-      <ncml:output name="vchold"/>
-      <ncml:output name="vcbase"/>
-      <ncml:output name="vcinc"/>
-      <ncml:output name="vcsteps"/>
-      <ncml:output name="vchdur"/>
-      <ncml:output name="vcbdur"/>
-    </ncml:component>
-    <ncml:component type="voltage-clamp" name="Narsg">
-      <ncml:const name="vchold" value="-71"/>
-      <ncml:const name="vcbase" value="-60"/>
-      <ncml:const name="vcinc" value="10"/>
-      <ncml:const name="vcsteps" value="9"/>
-      <ncml:const name="vchdur" value="30"/>
-      <ncml:const name="vcbdur" value="100"/>
-      <ncml:output name="vchold"/>
-      <ncml:output name="vcbase"/>
-      <ncml:output name="vcinc"/>
-      <ncml:output name="vcsteps"/>
-      <ncml:output name="vchdur"/>
-      <ncml:output name="vcbdur"/>
-    </ncml:component>
-
-    <!-- Tom's additions below here -->
-    <specificCapacitance value="1.0" units="uF_per_cm2" />
-    <reversalPotential species="na" value="60" units="mV" />
-    <reversalPotential species="k" value="-88" units="mV" />
-  </membraneProperties>
-  <intracellularProperties>
-    <resistivity value="100" units="ohm_cm" />  <!-- Used for specific axial resistance -->
-  </intracellularProperties>
-  <synapses>
-  </synapses>
-</biophysicalProperties>
-</cell>
->>>>>>> c79c466c
 </ncml:model>